--- conflicted
+++ resolved
@@ -1,684 +1,663 @@
-#pragma warning disable 1591
-using System;
-
-namespace Rhino.Display
-{
-  //NOT public on purpose. This still needs a lot of work
-
-  /// <summary>
-  /// Used to hold the information required to generate high resolution output
-  /// of a RhinoViewport.  This is used for generating paper prints or image files
-  /// </summary>
-  class ViewCapture : IDisposable
-  {
-    IntPtr m_pPrintInfo; //CRhinoPrintInfo*
-
-    IntPtr ConstPointer() { return m_pPrintInfo; }
-    IntPtr NonConstPointer() { return m_pPrintInfo; }
-
-    public ViewCapture()
-    {
-      m_pPrintInfo = UnsafeNativeMethods.CRhinoPrintInfo_New();
-    }
-
-    RhinoViewport m_viewport;
-    /// <summary>
-    /// The RhinoViewport that this view capture info is based off of.
-    /// </summary>
-    public RhinoViewport Viewport
-    {
-      get { return m_viewport; }
-      set
-      {
-        m_viewport = value;
-        IntPtr pViewport = (m_viewport==null) ? IntPtr.Zero : m_viewport.ConstPointer();
-        IntPtr pThis = NonConstPointer();
-        UnsafeNativeMethods.CRhinoPrintInfo_SetViewport(pThis, pViewport );
-      }
-    }
-
-<<<<<<< HEAD
-    public System.Drawing.Bitmap ToBitmap(System.Drawing.Size size)
-    {
-      return ToBitmap(size, DrawFrameStages.All);
-    }
-
-    //[CLSCompliant(false)] checks are not performed as it is in internal class
-    public System.Drawing.Bitmap ToBitmap(System.Drawing.Size size, DrawFrameStages enabledStages)
-    {
-      System.Drawing.Bitmap rc = new System.Drawing.Bitmap(size.Width, size.Height, System.Drawing.Imaging.PixelFormat.Format32bppArgb);
-      //IntPtr pConstThis = ConstPointer();
-
-      //var bitmap_data = rc.LockBits(new System.Drawing.Rectangle(0, 0, size.Width, size.Height), System.Drawing.Imaging.ImageLockMode.WriteOnly, System.Drawing.Imaging.PixelFormat.Format32bppArgb);
-      //if (UnsafeNativeMethods.CRhinoPrintInfo_DrawToSingleDib(pConstThis, bitmap_data.Scan0, size.Width, size.Height, TransparentBackground, (uint)enabledStages))
-      //{
-      //}
-      //rc.UnlockBits(bitmap_data);
-      return rc;
-    }
-=======
-    //public System.Drawing.Bitmap ToBitmap(System.Drawing.Size size)
-    //{
-    //  return ToBitmap(size, DrawFrameStages.All);
-    //}
-    //
-    //[CLSCompliant(false)]
-    //public System.Drawing.Bitmap ToBitmap(System.Drawing.Size size, DrawFrameStages enabledStages)
-    //{
-    //  System.Drawing.Bitmap rc = new System.Drawing.Bitmap(size.Width, size.Height, System.Drawing.Imaging.PixelFormat.Format32bppArgb);
-    //  //IntPtr pConstThis = ConstPointer();
-    //
-    //  //var bitmap_data = rc.LockBits(new System.Drawing.Rectangle(0, 0, size.Width, size.Height), System.Drawing.Imaging.ImageLockMode.WriteOnly, System.Drawing.Imaging.PixelFormat.Format32bppArgb);
-    //  //if (UnsafeNativeMethods.CRhinoPrintInfo_DrawToSingleDib(pConstThis, bitmap_data.Scan0, size.Width, size.Height, TransparentBackground, (uint)enabledStages))
-    //  //{
-    //  //}
-    //  //rc.UnlockBits(bitmap_data);
-    //  return rc;
-    //}
->>>>>>> ca2971ff
-
-    public bool TransparentBackground { get; set; }
-
-    const int idxDrawBackground = 0;
-    const int idxDrawGrid = 1;
-    const int idxDrawAxis = 2;
-    const int idxDrawLineWeights = 3;
-    const int idxDrawBackgroundBitmap = 4;
-    const int idxDrawWallpaper = 5;
-    const int idxDrawLockedObjects = 6;
-
-    /*
-    bool GetBool(int which)
-    {
-      IntPtr pConstThis = ConstPointer();
-      return UnsafeNativeMethods.CRhinoPrintInfo_GetBool(pConstThis, which);
-    }
-    void SetBool(int which, bool val)
-    {
-      IntPtr pThis = NonConstPointer();
-      UnsafeNativeMethods.CRhinoPrintInfo_SetBool(pThis, which, val);
-    }
-
-    public bool DrawBackground
-    {
-      get { return GetBool(idxDrawBackground); }
-      set { SetBool(idxDrawBackground, value); }
-    }
-
-    public bool DrawGrid
-    {
-      get { return GetBool(idxDrawGrid); }
-      set { SetBool(idxDrawGrid, value); }
-    }
-
-    public bool DrawAxis
-    {
-      get { return GetBool(idxDrawAxis); }
-      set { SetBool(idxDrawAxis, value); }
-    }
-
-    public bool DrawLineWeights
-    {
-      get { return GetBool(idxDrawLineWeights); }
-      set { SetBool(idxDrawLineWeights, value); }
-    }
-
-    public bool DrawBackgroundBitmap
-    {
-      get { return GetBool(idxDrawBackgroundBitmap); }
-      set { SetBool(idxDrawBackgroundBitmap, value); }
-    }
-
-    public bool DrawWallpaper
-    {
-      get { return GetBool(idxDrawWallpaper); }
-      set { SetBool(idxDrawWallpaper, value); }
-    }
-
-    public bool DrawLockedObjects
-    {
-      get { return GetBool(idxDrawLockedObjects); }
-      set { SetBool(idxDrawLockedObjects, value); }
-    }
-    */
-
-    #region IDisposable implementation
-    /// <summary>Actively reclaims unmanaged resources that this instance uses.</summary>
-    public void Dispose()
-    {
-      Dispose(true);
-    }
-
-    /// <summary>Passively reclaims unmanaged resources when the class user did not explicitly call Dispose().</summary>
-    ~ViewCapture()
-    {
-      Dispose(false);
-    }
-
-    private void Dispose(bool isDisposing)
-    {
-      if( m_pPrintInfo != IntPtr.Zero )
-      {
-        UnsafeNativeMethods.CRhinoPrintInfo_Delete(m_pPrintInfo);
-      }
-      m_pPrintInfo = IntPtr.Zero;
-
-      if (isDisposing)
-        GC.SuppressFinalize(this);
-    }
-
-    #endregion
-  }
-}
-
-
-
-/*
- * /////////////////////////////////////////////////////////////////////  
-// The CRhinoPrintInfo class is used to hold the information required
-// to generate high resolution output of a CRhinoViewport. This is
-// used for generating paper prints or image files.
-/////////////////////////////////////////////////////////////////////  
-class RHINO_SDK_CLASS CRhinoPrintInfo
-{
-public:
-  // color settings for generated output
-  enum color_mode { display_color=0,
-                    print_color=1,
-                    black_white=2 };
-
-  // how the CRhinoViewport is mapped to the output
-  enum view_area { area_view = 0,     //best fit rectangle of what is displayed in a CRhinoView
-                   area_extents = 1,  //zoom projection to all visible geometry in a viewport
-                   area_window = 2 }; //use window rectangle defined by user
-
-  // how the window is expanded off of the window anchor (location of m_anchor_location)
-  enum window_target_location { wt_lowerleft  = 0,
-                                wt_upperleft  = 1,
-                                wt_lowerright = 2,
-                                wt_upperright = 3,
-                                wt_center     = 4};
-public:
-  // Description:
-  //   Create an invalid info that needs to be filled
-  CRhinoPrintInfo();
-
-  // Description:
-  //   Determines if this has valid rectangles and a CRhinoViewport to work with
-  // Return:
-  //   true if this is a valid CRhinoPrintInfo
-  bool IsValid() const;
-
-  // Description:
-  //   Set the CRhinoViewport that this info is based off of. This version only
-  //   works with CRhinoViewports that are "attached" to CRhinoViews since it needs to 
-  //   look up CRhinoViewports from the available view list.
-  // Parameters:
-  //   viewport_id: [in] unique ID of an existing CRhinoViewport. This can be
-  //   extracted from a viewport through CRhinoViewport::ViewportId()
-  void SetViewport(const ON_UUID& viewport_id);
-
-  // Description:
-  //   Set the CRhinoViewport that this layout info is based off of.
-  //   Make sure that pViewport is valid during the entire scope of this info object
-  // Parameters:
-  //   pViewport: [in] the viewport to use
-  void SetViewport(const CRhinoViewport* pViewport);
-
-  // Description:
-  //   Get the CRhinoViewport that this info is set up to print.
-  const CRhinoViewport* GetRhinoViewport() const;
-
-  // Description:
-  //   Get the Id for the viewport this info is set up to print
-  ON_UUID GetRhinoViewportId() const;
-
-  // Description:
-  //   Set up the rectangles used to define the output image. This function
-  //   is used for image file output because there typically is no "unprintable"
-  //   portion for the output
-  // Parameters:
-  //   rect: [in] used for the paper rect, available rect, and draw rect
-  //              all three rects are set to the same size. The rectangles are
-  //              defined in dot positions on a printed page (no implied unit system)
-  void SetLayoutRectangles(const CRect& rect);
-
-  // Description:
-  //   Sets the draw rect equal to the available rect. This sets the drawable area to the
-  //   maximum available with the current settings.
-  void MaximizeDrawRect();
-
-  // Description:
-  //   Update the layout rectangles and dpi settings to match a printer dc
-  // Parameters:
-  //   printer_dc: [in] device context for the printer this layout will
-  //              probably be eventually sent to
-  //   maintain_margins: [in] set the m_draw_rect to keep the same margins as are currently set
-  void UpdateFromPrinterDC(CDC& printer_dc, bool maintain_margins);
-
-  // Description:
-  //   A CRhinoPrintInfo's display attributes are based on it's CRhinoViewport with
-  //   a few possible overrides that are specific to this layout (background, grid, axis)
-  // Return:
-  //   display attributes specific to this CRhinoPrintInfo
-  CDisplayPipelineAttributes DisplayAttributes() const;
-
-  // Description:
-  //   Get factor used to scale tiles at the target DPI up to the device DPI
-  //   Images may be generated at a lower resolution than the device DPI and then
-  //   stretch blitted up to the device resolution.
-  //   DeviceDPI / StretchFactor = the resolution that images are being generated at
-  int StretchFactor() const;
-
-  // Description:
-  //   Margins are always measured from the edge of the page (m_paper_rect)
-  // Parameters:
-  //   units: [in] units to return margins in
-  //   left,right,top,bottom: [out] the margins to return
-  // Return
-  //   true if successful
-  //   false if unsuccessful (this could happen if there is no set device_dpi)
-  bool GetMargins(ON::unit_system units, double& left, double& right, double& top, double& bottom) const;
-  bool SetMargins(ON::unit_system units, double left, double right, double top, double bottom);
-
-  // Description:
-  //   Get minimum/maximum print margins available for this page.
-  //   Margins are always measured from the edge of the page
-  // Parameters:
-  //   minimum: [in] return minimum margins if true (otherwise maximum margins)
-  //   units: [in] units to return margins in
-  //   left,right,top,bottom: [out] the margins to return
-  // Return
-  //   true if successful
-  //   false if unsuccessful (this could happen if there is no set device_dpi)
-  bool GetMarginLimits(bool minimum,
-                       ON::unit_system units,
-                       double& left, double& right, double& top, double& bottom) const;
-
-  // Description:
-  //   Sets up an ON_Viewport that would be used for printing. This is the core function used to
-  //   get all of the information stored in this class and generate a viewport mapped to an output device.
-  // Parameters:
-  //   viewport: [out] this will get set up with the projection information for an output device if the
-  //             function is successful
-  // Returns:
-  //   true on success
-  bool GetDeviceViewport(ON_Viewport& viewport) const;
-
-  // Description:
-  //   Creates a CRhinoViewport mapped to the output device with the appropriate view_area settings.
-  //   NOTE: you MUST delete the returned CRhinoViewport when you are done with it.
-  // Return:
-  //   a CRhinoViewport on success
-  //   NULL on failure
-  CRhinoViewport* CreateDeviceViewport() const;
-
-  // Description:
-  //   returns the width/height of the currently defined paper area
-  //   0.0 if the paper area is not defined or invalid
-  double PaperAspectRatio() const;
-
-  // Description:
-  //   returns the width/height of the currently defined draw area
-  //   0.0 if the draw area is not defined or invalid
-  double DrawAspectRatio() const;
-
-  // Description:
-  //   Get the size of the printed output paper in a specified unit system. Custom
-  //   units are not allowed.
-  // Parameters:
-  //   units: [in] unit system for the output sizes. custom units are not allowed
-  //   width, height: [out] size of output paper on success
-  // Return:
-  //   true on success, false on failure
-  bool GetPaperSize(ON::unit_system units, double& width, double& height) const;
-  bool GetAvailableSize(ON::unit_system units, double& width, double& height) const;
-
-  // Description:
-  //   Gets the weight used for drawing an object with the current print info's settings
-  // Parameters:
-  //   pAttributes: [in] rhino object attributes to use for getting weight
-  // Returns:
-  //   -1 if the object has "No Plot" set weight
-  //   otherwise, return a value greater than zero describing the weight used for draw functions
-  int GetPrintWeight( const CRhinoObjectAttributes* pAttributes ) const;
-
-  // Description:
-  //   Gets the color used for drawing an object with the current print info's settings
-  // Parameters:
-  //   pAttributes: [in] rhino object attributes to use for getting color
-  // Returns:
-  //   The Color for the object
-  ON_Color GetPrintColor( const CRhinoObjectAttributes* pAttributes  ) const;
-
-
-  CRect GetScaledDrawRect() const;
-  double ScaledDPI() const;
-  double GetLineTypeScale() const;
-
-public:
-  //////////////////////////// Draw Routines //////////////////////////////////
-  // Description:
-  //   Draw the layout to a single DIB. This is all done in memory, so make sure that the resulting
-  //   DIB is not too large. Tiled drawing may occur if the DIB is larger than the screen resolution,
-  //   but this is handled internally by this function.
-  // Parameters:
-  //   full_dib: [out] the dib to draw to
-  //   pAttributes: [in] display attributes to use for drawing
-  //                     (typically from CRhinoPrintInfo::DisplayAttributes())
-  //   pPipeline: [in] Display Pipeline to base drawing off of.
-  //   force_GDI_pipeline: [in] if set to true, drawing is performed using a GDI display pipeline.
-  // Return:
-  //   true if successful
-  bool DrawToSingleDib(CRhinoUiDib& full_dib,
-                       const CDisplayPipelineAttributes* pAttributes,
-                       const CRhinoDisplayPipeline* pPipeline,
-                       bool force_GDI_pipeline) const;
-
-  // Description:
-  //   Draw the layout to a single DIB. This is all done in memory, so make sure that the resulting
-  //   DIB is not too large. Tiled drawing may occur if the DIB is larger than the screen resolution,
-  //   but this is handled internally by this function. This version of the function just "cooks" up
-  //   the appropriate display pipelines and attributes and calls the other version of this function.
-  // Parameters:
-  //   full_dib: [out] the dib to draw to
-  //   force_GDI_pipeline: [in] if set to true, drawing is performed using a GDI display pipeline and
-  //                       not the pipeline attached to the viewport (which may or may not be GDI).
-  // Return:
-  //   true if successful
-  bool DrawToSingleDib(CRhinoUiDib& full_dib,
-                       bool force_GDI_pipeline = false,
-                       bool bForPrinting = true) const;
-
-
-  // Description:
-  //   Draws a sub-rect area of the full printable area rectangle. Tiled drawing is used for generating
-  //   large images from hardware accelerated graphics. Graphics cards have a limited area that they
-  //   can reasonably render to (typically screen resolution). This is called by the DrawToSingleDib
-  //   function and directly from printing code to send smaller bitmaps to the printer.
-  // Parameters:
-  //   tile_dib:  [out] the dib to draw to
-  //   tile_rect: [in] portion of printable area to draw
-  //   full_vp:   [in] viewport that we are using to get geometry and projection information from
-  //   pPipeline: [in] display pipeline to use for drawing
-  // Return:
-  //   true if successful
-  bool DrawTileToDib( CRhinoUiDib& tile_dib,
-                      const CRect& tile_rect,
-                      const CRhinoViewport& full_vp,
-                      CRhinoDisplayPipeline* pPipeline,
-                      CDisplayPipelineAttributes* pAttributes) const;
-
-  // Description:
-  //   Draws a display pipeline to a device context using GDI
-  // Parameters:
-  //   draw_dc: [in] The device context to draw to. This could be a printer or a DIB.
-  //   pAttributes: [in] display attributes to use for drawing. If NULL, the values from
-  //                CRhinoPrintInfo::DisplayAttributes() are used
-  //   printer_output: [in] Use styles in print info that draw to DC as if it was being sent to a printer
-  // Return:
-  //   true if successful
-  bool DrawWithGDI( CDC& draw_dc,
-                    const CDisplayPipelineAttributes* pAttributes = NULL,
-                    bool printer_output = true ) const;
-
-  // Description:
-  //   Uses GDI to draw m_HeaderText and m_FooterText on top of the final image.
-  //   This should be called after calling the above Draw routines
-  // Return:
-  //   true is successful
-  bool DrawHeaderAndFooter( CDC* pDC ) const;
-
-  // Description:
-  //   Gets the print information that is currently being used inside a CRhinoPrintInfo::Draw.... routine.
-  // Returns:
-  //   pointer to the active print info that is drawing.
-  //   NULL if no CRhinoPrintInfo is currently drawing
-  // Remarks:
-  //   DO NOT hold onto this pointer outside the scope of your function as it can quickly change
-  static const CRhinoPrintInfo* GetActiveDrawPrintInfo();
-public:
-  //////////////////////////// Tiling Functions //////////////////////////////////
-  // Shaded/Rendered viewports are printed as a series of tileds bitmaps using the
-  // display pipeline's graphics technology (i.e. OpenGL or DirectX).
-  // These technologies are designed for drawing to an area the size of a screen,
-  // so tiles are kept to these sizes and a final bitmap is constructed from the tiles.
-
-  // Description:
-  //   Get the preferred tile size for tiled image generation. The width and height must
-  //   be less than the desktop size in order to allow for accelerated graphics.
-  // Parameters:
-  //   width, height: [out] preferred tile size in pixels
-  void GetPreferredTileSize(int& width, int& height) const;
-
-  // Description:
-  //   Get number of tiles required to create a tiled image at the current settings.
-  //   Tile size is based on drawing size, target dpi, and preferred tile height/width
-  // Parameters:
-  //   rows:    [out] if not NULL, the number of tiles vertical
-  //   columns: [out] if not NULL, the number of tiles across
-  // Return:
-  //   total number of tiles on success. 0 if an error occurs
-  int GetTileCount(int* rows = NULL, int* columns = NULL) const;
-
-  // Description:
-  //   Get a rectangle that represents a subtile of the entire image. Tiles are
-  //   in a coordinate system local to the m_draw_rect and scaled to the scale
-  //   factor. This means Tile(0,0) will always have a top,left value of 0,0 and
-  //   this maps to the top,left corner of the draw rectangle.
-  // Parameters:
-  //   row, column: [in] position of tile to retrieve
-  // Returns:
-  //   tile rectangle on success. empty rectangle on failure
-  CRect GetTile(int row, int column) const;
-
-  // Description:
-  //   Same as GetTile(row,column), but addresses the tile by index number. This
-  //   way you can do the following:
-  //       for(int i=0; i<GetTileCount(); i++){
-  //         CRect tile_rect = GetTile(i);
-  //         ...
-  //       }
-  CRect GetTile(int index) const;
-
-  // Description:
-  //   Creates a rectangle that represents an image tile on the output device.
-  //   This tile is at full resolution and positioned relative to the output
-  //   device available print rectangle (m_available_print_rect)
-  // Parameters:
-  //   tile_rect: [in] tile relative to the draw rect and scaled down by the
-  //              scale factor (typically from the GetTile functions.)
-  CRect GetDeviceTile(const CRect& tile_rect) const;
-
-public:
-  ////// display attribute overrides //////
-  //   When sending the image to a file or printer, it is sometimes best to override the display
-  //   attributes that are associated with the CRhinoView. This is typical with printing where
-  //   we may not want to fill in the background with a color or draw the display grid.
-  bool m_bDrawBackground;
-  bool m_bDrawGrid;
-  bool m_bDrawAxis;
-  bool m_bDrawLineWeights;
-  bool m_bDrawBackgroundBitmap;
-  bool m_bDrawWallpaper;
-  bool m_bDrawLockedObjects; //default true
-private:
-  unsigned char m_reserved1;
-public:
-  double m_point_scale;       // size of point objects in millimeters
-                              // if scale <= 0 the size is minimized so points are always drawn as small as possible
-  double m_arrowhead_size_mm; // arrowhead size in millimeters
-  double m_textdot_size;      // Font point size use for printing text dots (default = 10.0)
-
-  color_mode m_ColorMode;
-
-  ELineEndCapStyle m_endcap_style;  // Curve pen styles for thick lines
-  ELineJoinStyle   m_join_style;
-
-  // default is false. Linetype scales are normally generated right before
-  // printing in order to get linetypes to print to the same lengths as
-  // defined. If true, the m_saved_linetype_scale is used. This is useful
-  // if you want to print using the current display linetype scale or if
-  // you want to print using some arbitrary linetype scale
-  bool m_bUseSavedLineTypeScale;
-
-  // scaling factor to apply to object print widths (typically 1.0). This is
-  // helpful when printing something at 1/2 scale and having all of the curves
-  // print 1/2 as thick
-  double m_print_width_scale;
-
-  // Line thickness used to print objects with no defined thickness (in mm)
-  double m_print_width_default;
-
-  //how to map the viewport to the output device
-  view_area m_view_area; 
-
-  //only display/print selected objects (default is false)
-  bool m_bOnlySelectedObjects;
-
-  double m_saved_linetype_scale;
-
-  // If we want to put text on top of the print assign it to the header and footer text
-  // #NOTES# will be replaced with the document notes
-  // #FILENAME# will be replaced with the document filename
-  CString m_HeaderText;
-  CString m_FooterText;
-
-  static const wchar_t* FormatString_Notes();
-  static const wchar_t* FormatString_Filename();
-
-  ////// layout rectangles //////
-
-  CRect m_paper_rect; // physical size of paper in dots (no margins - the actual paper)
-  CRect m_available_print_rect; //maximum portion of paper that can be drawn to
-  CRect m_draw_rect;  // location on m_paper_rect that image is drawn to in dots
-                      // this recangle holds information about where to draw and
-                      // what the margins are.
-                      // m_draw_rect must always be inside of m_available_print_rect
-
-  ////// Output resolution settings //////
-
-  // The actual dot per inch resolution of the final output. This is the resolution
-  // of the selected printer when sending an image to a printer. For raster image files,
-  // this is used to determine image space sizes (things like line witdhs)
-  double m_device_dpi;
-
-  // Resolution cap when generating rester output. Images are stretched to
-  // m_device_dpi when m_device_dpi > m_maximum_dpi
-  // Many photo printers have default resolutions of around 1200 dpi
-  // which would demand enormous image size requirements if printing at full resolution
-  // default DPI resolutions are set at 300 DPI. 
-  // Personal Opinion (S. Baer):
-  //   300DPI is a great setting for almost all prints
-  //   600DPI looks only slightly better (but not worth 4x memory use)
-  //   I can't see the difference between 600DPI and 1200 DPI
-  double m_maximum_dpi;
-
-public:
-  window_target_location GetAnchorLocation() const;
-  void SetAnchorLocation(window_target_location anchor);
-
-  void SetOffset( ON::unit_system offset_units, bool from_margin, double x, double y);
-  void GetOffset( ON::unit_system offset_units, bool& from_margin, double& x, double& y) const;
-  void GetCenterEquivalientOffset( ON::unit_system offset_units, bool& from_margin, double& x, double& y) const;
-private:
-  const CRhinoViewport* m_pViewport;  // the viewport that is used to generate drawings
-  ON_UUID m_viewport_uuid;            // If m_pViewport==NULL, this can be used to look
-                                      // up a viewport from the view list
-
-  // window points are defined as u,v locations on plane parallel to the
-  // camera frame with an origin at 0,0,0 when the viewport projection is parallel
-  // When the viewport projection is perspective, the points are percent positions
-  // on the screen port
-  ON_2dPoint m_window_point1, m_window_point2;
-
-  window_target_location m_anchor_location;
-
-  bool   m_offset_from_margin;  // if true, offset is relative to margin edge
-                                // if false, offset is relative to paper edge
-  double m_offset_x; // horizontal offset in millimeters
-  double m_offset_y; // vertical offset in millimeters
-public:
-  ////// scaling functions /////////
-  double GetModelScale(ON::unit_system paper_units, ON::unit_system model_units) const;
-
-  void SetModelScaleToValue(double scale);
-  void SetModelScaleToFit(bool prompt_if_change);
-
-  void SetModelScaleType(int type);
-  int  GetModelScaleType() const;
-
-  bool IsScaledToFit() const;
-
-  static void GetPlotScaleNames(ON_ClassArray<ON_wString>& names, bool include_architectural);
-
-private:
-  static ON_ClassArray<ON_wString> m_plot_scale_names;
-  static ON_SimpleArray<double> m_plot_scale_values;
-  static int m_architectural_index; //start index of architectural scales in the plot_scale arrays
-  // Description:
-  //   Plot scale arrays are lazily created. ConstructPlotScaleArrays is always internally called
-  //   before directly accessing the arrays.
-  static void ConstructPlotScaleArrays();
-
-  int m_scale_index;
-  double m_custom_model_scale;  //if this is -1.0, use scale from list of hardcoded scales
-
-
-public:
-  // Functions used by specific classes
-  // NOTE: For Internal Use
-
-  // Description:
-  //   Get the rectangles in screen space coordinates. This is used by the print dialog during
-  //   window selection of the print area to show preview rectangles on the view.
-  // Parameters:
-  //   paper: [out] the full page rectangle
-  //   available: [out] the portion of the paper that can drawn/printed to. Always inside paper rectangle
-  //   draw: [out] defined area the will be drawn/printed to. Always inside available rectangle
-  // Return:
-  //   true if the layout is valid and was able to successfully return rectangles
-  bool GetScreenRects(CRect& paper, CRect& available, CRect& draw) const;
-
-  // Description:
-  //   Used by DrawTileToDib to create tile viewports from a large single viewport
-  // Parameters:
-  //   full_viewport: [in] large single viewport that tiles are taken from
-  //   tile_viewport: [out] sub portion of the full viewport
-  //   tile_rect: [in] 
-  // Returns:
-  //   true on success
-  bool GetTileViewport(const ON_Viewport& full_viewport, ON_Viewport& tile_viewport, const CRect& tile_rect) const;
-
-  // Description:
-  //   Create a layout info that is based on this layout info but sized to fit inside
-  //   a preview area. Used by the print preview window to generate a preview image
-  // Parameters:
-  //   preview_area: [in] size to fit the layout info inside of
-  //   preview: [out] sized layout for preview purposes
-  // Return:
-  //   true if successful
-  bool GetPreviewLayout(const CSize& preview_area, CRhinoPrintInfo& preview) const;
-
-  // Description:
-  //   Defines the window print area rectangle.
-  // Parameters:
-  //   corner1: [in] world coordinate corner first pick for defining the window rectangle
-  //   corner2: [in] world coordinate corner second pick for defining the window rectangle
-  void SetWindowRect( ON_3dPoint corner1, ON_3dPoint corner2 );
-  void SetWindowRectFromScreen( ON_2dPoint screen1, ON_2dPoint screen2 );
-
-  void MoveWindowRect( ON_2dVector screen_delta );
-
-  void InvalidateWindowRect();
-
-  // Description:
-  //   Return Window Area Size
-  double GetWindowAreaWidth() const;
-
-  void LoadProfile(LPCTSTR lpszSection, CRhinoProfileContext& pc);
-  void SaveProfile(LPCTSTR lpszSection, CRhinoProfileContext& pc) const;
-};
-
-
+#pragma warning disable 1591
+using System;
+
+namespace Rhino.Display
+{
+  //NOT public on purpose. This still needs a lot of work
+
+  /// <summary>
+  /// Used to hold the information required to generate high resolution output
+  /// of a RhinoViewport.  This is used for generating paper prints or image files
+  /// </summary>
+  class ViewCapture : IDisposable
+  {
+    IntPtr m_pPrintInfo; //CRhinoPrintInfo*
+
+    IntPtr ConstPointer() { return m_pPrintInfo; }
+    IntPtr NonConstPointer() { return m_pPrintInfo; }
+
+    public ViewCapture()
+    {
+      m_pPrintInfo = UnsafeNativeMethods.CRhinoPrintInfo_New();
+    }
+
+    RhinoViewport m_viewport;
+    /// <summary>
+    /// The RhinoViewport that this view capture info is based off of.
+    /// </summary>
+    public RhinoViewport Viewport
+    {
+      get { return m_viewport; }
+      set
+      {
+        m_viewport = value;
+        IntPtr pViewport = (m_viewport==null) ? IntPtr.Zero : m_viewport.ConstPointer();
+        IntPtr pThis = NonConstPointer();
+        UnsafeNativeMethods.CRhinoPrintInfo_SetViewport(pThis, pViewport );
+      }
+    }
+
+    //public System.Drawing.Bitmap ToBitmap(System.Drawing.Size size)
+    //{
+    //  return ToBitmap(size, DrawFrameStages.All);
+    //}
+    //
+    //[CLSCompliant(false)]
+    //public System.Drawing.Bitmap ToBitmap(System.Drawing.Size size, DrawFrameStages enabledStages)
+    //{
+    //  System.Drawing.Bitmap rc = new System.Drawing.Bitmap(size.Width, size.Height, System.Drawing.Imaging.PixelFormat.Format32bppArgb);
+    //  //IntPtr pConstThis = ConstPointer();
+    //
+    //  //var bitmap_data = rc.LockBits(new System.Drawing.Rectangle(0, 0, size.Width, size.Height), System.Drawing.Imaging.ImageLockMode.WriteOnly, System.Drawing.Imaging.PixelFormat.Format32bppArgb);
+    //  //if (UnsafeNativeMethods.CRhinoPrintInfo_DrawToSingleDib(pConstThis, bitmap_data.Scan0, size.Width, size.Height, TransparentBackground, (uint)enabledStages))
+    //  //{
+    //  //}
+    //  //rc.UnlockBits(bitmap_data);
+    //  return rc;
+    //}
+
+    public bool TransparentBackground { get; set; }
+
+    const int idxDrawBackground = 0;
+    const int idxDrawGrid = 1;
+    const int idxDrawAxis = 2;
+    const int idxDrawLineWeights = 3;
+    const int idxDrawBackgroundBitmap = 4;
+    const int idxDrawWallpaper = 5;
+    const int idxDrawLockedObjects = 6;
+
+    /*
+    bool GetBool(int which)
+    {
+      IntPtr pConstThis = ConstPointer();
+      return UnsafeNativeMethods.CRhinoPrintInfo_GetBool(pConstThis, which);
+    }
+    void SetBool(int which, bool val)
+    {
+      IntPtr pThis = NonConstPointer();
+      UnsafeNativeMethods.CRhinoPrintInfo_SetBool(pThis, which, val);
+    }
+
+    public bool DrawBackground
+    {
+      get { return GetBool(idxDrawBackground); }
+      set { SetBool(idxDrawBackground, value); }
+    }
+
+    public bool DrawGrid
+    {
+      get { return GetBool(idxDrawGrid); }
+      set { SetBool(idxDrawGrid, value); }
+    }
+
+    public bool DrawAxis
+    {
+      get { return GetBool(idxDrawAxis); }
+      set { SetBool(idxDrawAxis, value); }
+    }
+
+    public bool DrawLineWeights
+    {
+      get { return GetBool(idxDrawLineWeights); }
+      set { SetBool(idxDrawLineWeights, value); }
+    }
+
+    public bool DrawBackgroundBitmap
+    {
+      get { return GetBool(idxDrawBackgroundBitmap); }
+      set { SetBool(idxDrawBackgroundBitmap, value); }
+    }
+
+    public bool DrawWallpaper
+    {
+      get { return GetBool(idxDrawWallpaper); }
+      set { SetBool(idxDrawWallpaper, value); }
+    }
+
+    public bool DrawLockedObjects
+    {
+      get { return GetBool(idxDrawLockedObjects); }
+      set { SetBool(idxDrawLockedObjects, value); }
+    }
+    */
+
+    #region IDisposable implementation
+    /// <summary>Actively reclaims unmanaged resources that this instance uses.</summary>
+    public void Dispose()
+    {
+      Dispose(true);
+    }
+
+    /// <summary>Passively reclaims unmanaged resources when the class user did not explicitly call Dispose().</summary>
+    ~ViewCapture()
+    {
+      Dispose(false);
+    }
+
+    private void Dispose(bool isDisposing)
+    {
+      if( m_pPrintInfo != IntPtr.Zero )
+      {
+        UnsafeNativeMethods.CRhinoPrintInfo_Delete(m_pPrintInfo);
+      }
+      m_pPrintInfo = IntPtr.Zero;
+
+      if (isDisposing)
+        GC.SuppressFinalize(this);
+    }
+
+    #endregion
+  }
+}
+
+
+
+/*
+ * /////////////////////////////////////////////////////////////////////  
+// The CRhinoPrintInfo class is used to hold the information required
+// to generate high resolution output of a CRhinoViewport. This is
+// used for generating paper prints or image files.
+/////////////////////////////////////////////////////////////////////  
+class RHINO_SDK_CLASS CRhinoPrintInfo
+{
+public:
+  // color settings for generated output
+  enum color_mode { display_color=0,
+                    print_color=1,
+                    black_white=2 };
+
+  // how the CRhinoViewport is mapped to the output
+  enum view_area { area_view = 0,     //best fit rectangle of what is displayed in a CRhinoView
+                   area_extents = 1,  //zoom projection to all visible geometry in a viewport
+                   area_window = 2 }; //use window rectangle defined by user
+
+  // how the window is expanded off of the window anchor (location of m_anchor_location)
+  enum window_target_location { wt_lowerleft  = 0,
+                                wt_upperleft  = 1,
+                                wt_lowerright = 2,
+                                wt_upperright = 3,
+                                wt_center     = 4};
+public:
+  // Description:
+  //   Create an invalid info that needs to be filled
+  CRhinoPrintInfo();
+
+  // Description:
+  //   Determines if this has valid rectangles and a CRhinoViewport to work with
+  // Return:
+  //   true if this is a valid CRhinoPrintInfo
+  bool IsValid() const;
+
+  // Description:
+  //   Set the CRhinoViewport that this info is based off of. This version only
+  //   works with CRhinoViewports that are "attached" to CRhinoViews since it needs to 
+  //   look up CRhinoViewports from the available view list.
+  // Parameters:
+  //   viewport_id: [in] unique ID of an existing CRhinoViewport. This can be
+  //   extracted from a viewport through CRhinoViewport::ViewportId()
+  void SetViewport(const ON_UUID& viewport_id);
+
+  // Description:
+  //   Set the CRhinoViewport that this layout info is based off of.
+  //   Make sure that pViewport is valid during the entire scope of this info object
+  // Parameters:
+  //   pViewport: [in] the viewport to use
+  void SetViewport(const CRhinoViewport* pViewport);
+
+  // Description:
+  //   Get the CRhinoViewport that this info is set up to print.
+  const CRhinoViewport* GetRhinoViewport() const;
+
+  // Description:
+  //   Get the Id for the viewport this info is set up to print
+  ON_UUID GetRhinoViewportId() const;
+
+  // Description:
+  //   Set up the rectangles used to define the output image. This function
+  //   is used for image file output because there typically is no "unprintable"
+  //   portion for the output
+  // Parameters:
+  //   rect: [in] used for the paper rect, available rect, and draw rect
+  //              all three rects are set to the same size. The rectangles are
+  //              defined in dot positions on a printed page (no implied unit system)
+  void SetLayoutRectangles(const CRect& rect);
+
+  // Description:
+  //   Sets the draw rect equal to the available rect. This sets the drawable area to the
+  //   maximum available with the current settings.
+  void MaximizeDrawRect();
+
+  // Description:
+  //   Update the layout rectangles and dpi settings to match a printer dc
+  // Parameters:
+  //   printer_dc: [in] device context for the printer this layout will
+  //              probably be eventually sent to
+  //   maintain_margins: [in] set the m_draw_rect to keep the same margins as are currently set
+  void UpdateFromPrinterDC(CDC& printer_dc, bool maintain_margins);
+
+  // Description:
+  //   A CRhinoPrintInfo's display attributes are based on it's CRhinoViewport with
+  //   a few possible overrides that are specific to this layout (background, grid, axis)
+  // Return:
+  //   display attributes specific to this CRhinoPrintInfo
+  CDisplayPipelineAttributes DisplayAttributes() const;
+
+  // Description:
+  //   Get factor used to scale tiles at the target DPI up to the device DPI
+  //   Images may be generated at a lower resolution than the device DPI and then
+  //   stretch blitted up to the device resolution.
+  //   DeviceDPI / StretchFactor = the resolution that images are being generated at
+  int StretchFactor() const;
+
+  // Description:
+  //   Margins are always measured from the edge of the page (m_paper_rect)
+  // Parameters:
+  //   units: [in] units to return margins in
+  //   left,right,top,bottom: [out] the margins to return
+  // Return
+  //   true if successful
+  //   false if unsuccessful (this could happen if there is no set device_dpi)
+  bool GetMargins(ON::unit_system units, double& left, double& right, double& top, double& bottom) const;
+  bool SetMargins(ON::unit_system units, double left, double right, double top, double bottom);
+
+  // Description:
+  //   Get minimum/maximum print margins available for this page.
+  //   Margins are always measured from the edge of the page
+  // Parameters:
+  //   minimum: [in] return minimum margins if true (otherwise maximum margins)
+  //   units: [in] units to return margins in
+  //   left,right,top,bottom: [out] the margins to return
+  // Return
+  //   true if successful
+  //   false if unsuccessful (this could happen if there is no set device_dpi)
+  bool GetMarginLimits(bool minimum,
+                       ON::unit_system units,
+                       double& left, double& right, double& top, double& bottom) const;
+
+  // Description:
+  //   Sets up an ON_Viewport that would be used for printing. This is the core function used to
+  //   get all of the information stored in this class and generate a viewport mapped to an output device.
+  // Parameters:
+  //   viewport: [out] this will get set up with the projection information for an output device if the
+  //             function is successful
+  // Returns:
+  //   true on success
+  bool GetDeviceViewport(ON_Viewport& viewport) const;
+
+  // Description:
+  //   Creates a CRhinoViewport mapped to the output device with the appropriate view_area settings.
+  //   NOTE: you MUST delete the returned CRhinoViewport when you are done with it.
+  // Return:
+  //   a CRhinoViewport on success
+  //   NULL on failure
+  CRhinoViewport* CreateDeviceViewport() const;
+
+  // Description:
+  //   returns the width/height of the currently defined paper area
+  //   0.0 if the paper area is not defined or invalid
+  double PaperAspectRatio() const;
+
+  // Description:
+  //   returns the width/height of the currently defined draw area
+  //   0.0 if the draw area is not defined or invalid
+  double DrawAspectRatio() const;
+
+  // Description:
+  //   Get the size of the printed output paper in a specified unit system. Custom
+  //   units are not allowed.
+  // Parameters:
+  //   units: [in] unit system for the output sizes. custom units are not allowed
+  //   width, height: [out] size of output paper on success
+  // Return:
+  //   true on success, false on failure
+  bool GetPaperSize(ON::unit_system units, double& width, double& height) const;
+  bool GetAvailableSize(ON::unit_system units, double& width, double& height) const;
+
+  // Description:
+  //   Gets the weight used for drawing an object with the current print info's settings
+  // Parameters:
+  //   pAttributes: [in] rhino object attributes to use for getting weight
+  // Returns:
+  //   -1 if the object has "No Plot" set weight
+  //   otherwise, return a value greater than zero describing the weight used for draw functions
+  int GetPrintWeight( const CRhinoObjectAttributes* pAttributes ) const;
+
+  // Description:
+  //   Gets the color used for drawing an object with the current print info's settings
+  // Parameters:
+  //   pAttributes: [in] rhino object attributes to use for getting color
+  // Returns:
+  //   The Color for the object
+  ON_Color GetPrintColor( const CRhinoObjectAttributes* pAttributes  ) const;
+
+
+  CRect GetScaledDrawRect() const;
+  double ScaledDPI() const;
+  double GetLineTypeScale() const;
+
+public:
+  //////////////////////////// Draw Routines //////////////////////////////////
+  // Description:
+  //   Draw the layout to a single DIB. This is all done in memory, so make sure that the resulting
+  //   DIB is not too large. Tiled drawing may occur if the DIB is larger than the screen resolution,
+  //   but this is handled internally by this function.
+  // Parameters:
+  //   full_dib: [out] the dib to draw to
+  //   pAttributes: [in] display attributes to use for drawing
+  //                     (typically from CRhinoPrintInfo::DisplayAttributes())
+  //   pPipeline: [in] Display Pipeline to base drawing off of.
+  //   force_GDI_pipeline: [in] if set to true, drawing is performed using a GDI display pipeline.
+  // Return:
+  //   true if successful
+  bool DrawToSingleDib(CRhinoUiDib& full_dib,
+                       const CDisplayPipelineAttributes* pAttributes,
+                       const CRhinoDisplayPipeline* pPipeline,
+                       bool force_GDI_pipeline) const;
+
+  // Description:
+  //   Draw the layout to a single DIB. This is all done in memory, so make sure that the resulting
+  //   DIB is not too large. Tiled drawing may occur if the DIB is larger than the screen resolution,
+  //   but this is handled internally by this function. This version of the function just "cooks" up
+  //   the appropriate display pipelines and attributes and calls the other version of this function.
+  // Parameters:
+  //   full_dib: [out] the dib to draw to
+  //   force_GDI_pipeline: [in] if set to true, drawing is performed using a GDI display pipeline and
+  //                       not the pipeline attached to the viewport (which may or may not be GDI).
+  // Return:
+  //   true if successful
+  bool DrawToSingleDib(CRhinoUiDib& full_dib,
+                       bool force_GDI_pipeline = false,
+                       bool bForPrinting = true) const;
+
+
+  // Description:
+  //   Draws a sub-rect area of the full printable area rectangle. Tiled drawing is used for generating
+  //   large images from hardware accelerated graphics. Graphics cards have a limited area that they
+  //   can reasonably render to (typically screen resolution). This is called by the DrawToSingleDib
+  //   function and directly from printing code to send smaller bitmaps to the printer.
+  // Parameters:
+  //   tile_dib:  [out] the dib to draw to
+  //   tile_rect: [in] portion of printable area to draw
+  //   full_vp:   [in] viewport that we are using to get geometry and projection information from
+  //   pPipeline: [in] display pipeline to use for drawing
+  // Return:
+  //   true if successful
+  bool DrawTileToDib( CRhinoUiDib& tile_dib,
+                      const CRect& tile_rect,
+                      const CRhinoViewport& full_vp,
+                      CRhinoDisplayPipeline* pPipeline,
+                      CDisplayPipelineAttributes* pAttributes) const;
+
+  // Description:
+  //   Draws a display pipeline to a device context using GDI
+  // Parameters:
+  //   draw_dc: [in] The device context to draw to. This could be a printer or a DIB.
+  //   pAttributes: [in] display attributes to use for drawing. If NULL, the values from
+  //                CRhinoPrintInfo::DisplayAttributes() are used
+  //   printer_output: [in] Use styles in print info that draw to DC as if it was being sent to a printer
+  // Return:
+  //   true if successful
+  bool DrawWithGDI( CDC& draw_dc,
+                    const CDisplayPipelineAttributes* pAttributes = NULL,
+                    bool printer_output = true ) const;
+
+  // Description:
+  //   Uses GDI to draw m_HeaderText and m_FooterText on top of the final image.
+  //   This should be called after calling the above Draw routines
+  // Return:
+  //   true is successful
+  bool DrawHeaderAndFooter( CDC* pDC ) const;
+
+  // Description:
+  //   Gets the print information that is currently being used inside a CRhinoPrintInfo::Draw.... routine.
+  // Returns:
+  //   pointer to the active print info that is drawing.
+  //   NULL if no CRhinoPrintInfo is currently drawing
+  // Remarks:
+  //   DO NOT hold onto this pointer outside the scope of your function as it can quickly change
+  static const CRhinoPrintInfo* GetActiveDrawPrintInfo();
+public:
+  //////////////////////////// Tiling Functions //////////////////////////////////
+  // Shaded/Rendered viewports are printed as a series of tileds bitmaps using the
+  // display pipeline's graphics technology (i.e. OpenGL or DirectX).
+  // These technologies are designed for drawing to an area the size of a screen,
+  // so tiles are kept to these sizes and a final bitmap is constructed from the tiles.
+
+  // Description:
+  //   Get the preferred tile size for tiled image generation. The width and height must
+  //   be less than the desktop size in order to allow for accelerated graphics.
+  // Parameters:
+  //   width, height: [out] preferred tile size in pixels
+  void GetPreferredTileSize(int& width, int& height) const;
+
+  // Description:
+  //   Get number of tiles required to create a tiled image at the current settings.
+  //   Tile size is based on drawing size, target dpi, and preferred tile height/width
+  // Parameters:
+  //   rows:    [out] if not NULL, the number of tiles vertical
+  //   columns: [out] if not NULL, the number of tiles across
+  // Return:
+  //   total number of tiles on success. 0 if an error occurs
+  int GetTileCount(int* rows = NULL, int* columns = NULL) const;
+
+  // Description:
+  //   Get a rectangle that represents a subtile of the entire image. Tiles are
+  //   in a coordinate system local to the m_draw_rect and scaled to the scale
+  //   factor. This means Tile(0,0) will always have a top,left value of 0,0 and
+  //   this maps to the top,left corner of the draw rectangle.
+  // Parameters:
+  //   row, column: [in] position of tile to retrieve
+  // Returns:
+  //   tile rectangle on success. empty rectangle on failure
+  CRect GetTile(int row, int column) const;
+
+  // Description:
+  //   Same as GetTile(row,column), but addresses the tile by index number. This
+  //   way you can do the following:
+  //       for(int i=0; i<GetTileCount(); i++){
+  //         CRect tile_rect = GetTile(i);
+  //         ...
+  //       }
+  CRect GetTile(int index) const;
+
+  // Description:
+  //   Creates a rectangle that represents an image tile on the output device.
+  //   This tile is at full resolution and positioned relative to the output
+  //   device available print rectangle (m_available_print_rect)
+  // Parameters:
+  //   tile_rect: [in] tile relative to the draw rect and scaled down by the
+  //              scale factor (typically from the GetTile functions.)
+  CRect GetDeviceTile(const CRect& tile_rect) const;
+
+public:
+  ////// display attribute overrides //////
+  //   When sending the image to a file or printer, it is sometimes best to override the display
+  //   attributes that are associated with the CRhinoView. This is typical with printing where
+  //   we may not want to fill in the background with a color or draw the display grid.
+  bool m_bDrawBackground;
+  bool m_bDrawGrid;
+  bool m_bDrawAxis;
+  bool m_bDrawLineWeights;
+  bool m_bDrawBackgroundBitmap;
+  bool m_bDrawWallpaper;
+  bool m_bDrawLockedObjects; //default true
+private:
+  unsigned char m_reserved1;
+public:
+  double m_point_scale;       // size of point objects in millimeters
+                              // if scale <= 0 the size is minimized so points are always drawn as small as possible
+  double m_arrowhead_size_mm; // arrowhead size in millimeters
+  double m_textdot_size;      // Font point size use for printing text dots (default = 10.0)
+
+  color_mode m_ColorMode;
+
+  ELineEndCapStyle m_endcap_style;  // Curve pen styles for thick lines
+  ELineJoinStyle   m_join_style;
+
+  // default is false. Linetype scales are normally generated right before
+  // printing in order to get linetypes to print to the same lengths as
+  // defined. If true, the m_saved_linetype_scale is used. This is useful
+  // if you want to print using the current display linetype scale or if
+  // you want to print using some arbitrary linetype scale
+  bool m_bUseSavedLineTypeScale;
+
+  // scaling factor to apply to object print widths (typically 1.0). This is
+  // helpful when printing something at 1/2 scale and having all of the curves
+  // print 1/2 as thick
+  double m_print_width_scale;
+
+  // Line thickness used to print objects with no defined thickness (in mm)
+  double m_print_width_default;
+
+  //how to map the viewport to the output device
+  view_area m_view_area; 
+
+  //only display/print selected objects (default is false)
+  bool m_bOnlySelectedObjects;
+
+  double m_saved_linetype_scale;
+
+  // If we want to put text on top of the print assign it to the header and footer text
+  // #NOTES# will be replaced with the document notes
+  // #FILENAME# will be replaced with the document filename
+  CString m_HeaderText;
+  CString m_FooterText;
+
+  static const wchar_t* FormatString_Notes();
+  static const wchar_t* FormatString_Filename();
+
+  ////// layout rectangles //////
+
+  CRect m_paper_rect; // physical size of paper in dots (no margins - the actual paper)
+  CRect m_available_print_rect; //maximum portion of paper that can be drawn to
+  CRect m_draw_rect;  // location on m_paper_rect that image is drawn to in dots
+                      // this recangle holds information about where to draw and
+                      // what the margins are.
+                      // m_draw_rect must always be inside of m_available_print_rect
+
+  ////// Output resolution settings //////
+
+  // The actual dot per inch resolution of the final output. This is the resolution
+  // of the selected printer when sending an image to a printer. For raster image files,
+  // this is used to determine image space sizes (things like line witdhs)
+  double m_device_dpi;
+
+  // Resolution cap when generating rester output. Images are stretched to
+  // m_device_dpi when m_device_dpi > m_maximum_dpi
+  // Many photo printers have default resolutions of around 1200 dpi
+  // which would demand enormous image size requirements if printing at full resolution
+  // default DPI resolutions are set at 300 DPI. 
+  // Personal Opinion (S. Baer):
+  //   300DPI is a great setting for almost all prints
+  //   600DPI looks only slightly better (but not worth 4x memory use)
+  //   I can't see the difference between 600DPI and 1200 DPI
+  double m_maximum_dpi;
+
+public:
+  window_target_location GetAnchorLocation() const;
+  void SetAnchorLocation(window_target_location anchor);
+
+  void SetOffset( ON::unit_system offset_units, bool from_margin, double x, double y);
+  void GetOffset( ON::unit_system offset_units, bool& from_margin, double& x, double& y) const;
+  void GetCenterEquivalientOffset( ON::unit_system offset_units, bool& from_margin, double& x, double& y) const;
+private:
+  const CRhinoViewport* m_pViewport;  // the viewport that is used to generate drawings
+  ON_UUID m_viewport_uuid;            // If m_pViewport==NULL, this can be used to look
+                                      // up a viewport from the view list
+
+  // window points are defined as u,v locations on plane parallel to the
+  // camera frame with an origin at 0,0,0 when the viewport projection is parallel
+  // When the viewport projection is perspective, the points are percent positions
+  // on the screen port
+  ON_2dPoint m_window_point1, m_window_point2;
+
+  window_target_location m_anchor_location;
+
+  bool   m_offset_from_margin;  // if true, offset is relative to margin edge
+                                // if false, offset is relative to paper edge
+  double m_offset_x; // horizontal offset in millimeters
+  double m_offset_y; // vertical offset in millimeters
+public:
+  ////// scaling functions /////////
+  double GetModelScale(ON::unit_system paper_units, ON::unit_system model_units) const;
+
+  void SetModelScaleToValue(double scale);
+  void SetModelScaleToFit(bool prompt_if_change);
+
+  void SetModelScaleType(int type);
+  int  GetModelScaleType() const;
+
+  bool IsScaledToFit() const;
+
+  static void GetPlotScaleNames(ON_ClassArray<ON_wString>& names, bool include_architectural);
+
+private:
+  static ON_ClassArray<ON_wString> m_plot_scale_names;
+  static ON_SimpleArray<double> m_plot_scale_values;
+  static int m_architectural_index; //start index of architectural scales in the plot_scale arrays
+  // Description:
+  //   Plot scale arrays are lazily created. ConstructPlotScaleArrays is always internally called
+  //   before directly accessing the arrays.
+  static void ConstructPlotScaleArrays();
+
+  int m_scale_index;
+  double m_custom_model_scale;  //if this is -1.0, use scale from list of hardcoded scales
+
+
+public:
+  // Functions used by specific classes
+  // NOTE: For Internal Use
+
+  // Description:
+  //   Get the rectangles in screen space coordinates. This is used by the print dialog during
+  //   window selection of the print area to show preview rectangles on the view.
+  // Parameters:
+  //   paper: [out] the full page rectangle
+  //   available: [out] the portion of the paper that can drawn/printed to. Always inside paper rectangle
+  //   draw: [out] defined area the will be drawn/printed to. Always inside available rectangle
+  // Return:
+  //   true if the layout is valid and was able to successfully return rectangles
+  bool GetScreenRects(CRect& paper, CRect& available, CRect& draw) const;
+
+  // Description:
+  //   Used by DrawTileToDib to create tile viewports from a large single viewport
+  // Parameters:
+  //   full_viewport: [in] large single viewport that tiles are taken from
+  //   tile_viewport: [out] sub portion of the full viewport
+  //   tile_rect: [in] 
+  // Returns:
+  //   true on success
+  bool GetTileViewport(const ON_Viewport& full_viewport, ON_Viewport& tile_viewport, const CRect& tile_rect) const;
+
+  // Description:
+  //   Create a layout info that is based on this layout info but sized to fit inside
+  //   a preview area. Used by the print preview window to generate a preview image
+  // Parameters:
+  //   preview_area: [in] size to fit the layout info inside of
+  //   preview: [out] sized layout for preview purposes
+  // Return:
+  //   true if successful
+  bool GetPreviewLayout(const CSize& preview_area, CRhinoPrintInfo& preview) const;
+
+  // Description:
+  //   Defines the window print area rectangle.
+  // Parameters:
+  //   corner1: [in] world coordinate corner first pick for defining the window rectangle
+  //   corner2: [in] world coordinate corner second pick for defining the window rectangle
+  void SetWindowRect( ON_3dPoint corner1, ON_3dPoint corner2 );
+  void SetWindowRectFromScreen( ON_2dPoint screen1, ON_2dPoint screen2 );
+
+  void MoveWindowRect( ON_2dVector screen_delta );
+
+  void InvalidateWindowRect();
+
+  // Description:
+  //   Return Window Area Size
+  double GetWindowAreaWidth() const;
+
+  void LoadProfile(LPCTSTR lpszSection, CRhinoProfileContext& pc);
+  void SaveProfile(LPCTSTR lpszSection, CRhinoProfileContext& pc) const;
+};
+
+
  */