﻿<?xml version="1.0" encoding="utf-8"?>
<Project DefaultTargets="Build" xmlns="http://schemas.microsoft.com/developer/msbuild/2003" ToolsVersion="4.0">
  <PropertyGroup>
    <Configuration Condition=" '$(Configuration)' == '' ">Debug</Configuration>
    <Platform Condition=" '$(Platform)' == '' ">AnyCPU</Platform>
    <ProductVersion>8.0.50727</ProductVersion>
    <SchemaVersion>2.0</SchemaVersion>
    <ProjectGuid>{FCC9B40E-4D9E-4F0E-A437-F57DF9BF6EA5}</ProjectGuid>
    <OutputType>Library</OutputType>
    <AppDesignerFolder>Properties</AppDesignerFolder>
    <RootNamespace>examples_cs</RootNamespace>
    <AssemblyName>examples_cs</AssemblyName>
    <FileUpgradeFlags>
    </FileUpgradeFlags>
    <OldToolsVersion>3.5</OldToolsVersion>
    <UpgradeBackupLocation>
    </UpgradeBackupLocation>
    <IsWebBootstrapper>false</IsWebBootstrapper>
    <TargetFrameworkVersion>v4.0</TargetFrameworkVersion>
    <TargetFrameworkProfile>
    </TargetFrameworkProfile>
    <PublishUrl>publish\</PublishUrl>
    <Install>true</Install>
    <InstallFrom>Disk</InstallFrom>
    <UpdateEnabled>false</UpdateEnabled>
    <UpdateMode>Foreground</UpdateMode>
    <UpdateInterval>7</UpdateInterval>
    <UpdateIntervalUnits>Days</UpdateIntervalUnits>
    <UpdatePeriodically>false</UpdatePeriodically>
    <UpdateRequired>false</UpdateRequired>
    <MapFileExtensions>true</MapFileExtensions>
    <ApplicationRevision>0</ApplicationRevision>
    <ApplicationVersion>1.0.0.%2a</ApplicationVersion>
    <UseApplicationTrust>false</UseApplicationTrust>
    <BootstrapperEnabled>true</BootstrapperEnabled>
  </PropertyGroup>
  <PropertyGroup Condition=" '$(Configuration)|$(Platform)' == 'Debug|AnyCPU' ">
    <DebugSymbols>true</DebugSymbols>
    <DebugType>full</DebugType>
    <Optimize>false</Optimize>
    <OutputPath>bin\Debug\</OutputPath>
    <DefineConstants>DEBUG;TRACE</DefineConstants>
    <ErrorReport>prompt</ErrorReport>
    <WarningLevel>4</WarningLevel>
  </PropertyGroup>
  <PropertyGroup Condition=" '$(Configuration)|$(Platform)' == 'Release|AnyCPU' ">
    <DebugType>pdbonly</DebugType>
    <Optimize>true</Optimize>
    <OutputPath>bin\Release\</OutputPath>
    <DefineConstants>TRACE</DefineConstants>
    <ErrorReport>prompt</ErrorReport>
    <WarningLevel>4</WarningLevel>
  </PropertyGroup>
  <ItemGroup>
    <Reference Include="PresentationCore" />
    <Reference Include="PresentationFramework" />
    <Reference Include="RhinoCommon">
      <HintPath>..\..\..\..\..\Program Files\Rhinoceros 5.0 (64-bit)\System\RhinoCommon.dll</HintPath>
      <Private>False</Private>
    </Reference>
    <Reference Include="System" />
    <Reference Include="System.Data" />
    <Reference Include="System.Drawing" />
    <Reference Include="System.Runtime.Serialization" />
    <Reference Include="System.Runtime.Serialization.Formatters.Soap" />
    <Reference Include="System.Windows.Forms" />
    <Reference Include="System.Xaml" />
    <Reference Include="System.Xml" />
    <Reference Include="WindowsBase" />
  </ItemGroup>
  <ItemGroup>
    <Compile Include="CustomMeshCommand.cs" />
    <Compile Include="ex_addlayout.cs" />
    <Compile Include="ex_addmeshbox.cs" />
    <Compile Include="ex_addtwistedcube.cs" />
    <Compile Include="ex_analysismode.cs" />
    <Compile Include="examples_csPlugIn.cs" />
    <Compile Include="examples_csCommand.cs" />
    <Compile Include="ex_activeviewport.cs" />
    <Compile Include="ex_addbackgroundbitmap.cs" />
    <Compile Include="ex_addbrepbox.cs" />
    <Compile Include="ex_addchildlayer.cs" />
    <Compile Include="ex_addcircle.cs" />
    <Compile Include="ex_addclippingplane.cs" />
    <Compile Include="ex_addcone.cs" />
    <Compile Include="ex_addcylinder.cs" />
    <Compile Include="ex_addlayer.cs" />
    <Compile Include="ex_addline.cs" />
    <Compile Include="ex_addlineardimension.cs" />
    <Compile Include="ex_addlineardimension2.cs" />
    <Compile Include="ex_addmaterial.cs" />
    <Compile Include="ex_addmesh.cs" />
    <Compile Include="ex_addnamedview.cs" />
    <Compile Include="ex_addnurbscircle.cs" />
    <Compile Include="ex_addnurbscurve.cs" />
    <Compile Include="ex_addobjectstogroup.cs" />
    <Compile Include="ex_addsphere.cs" />
    <Compile Include="ex_addtext.cs" />
    <Compile Include="ex_addtexture.cs" />
    <Compile Include="ex_addtorus.cs" />
    <Compile Include="ex_addtruncatedcone.cs" />
    <Compile Include="ex_advanceddisplay.cs" />
    <Compile Include="ex_arclengthpoint.cs" />
    <Compile Include="ex_arraybydistance.cs" />
    <Compile Include="ex_blockinsertionpoint.cs" />
    <Compile Include="ex_booleandifference.cs" />
    <Compile Include="ex_boxshell.cs" />
    <Compile Include="ex_circlecenter.cs" />
    <Compile Include="ex_closestpoint.cs" />
    <Compile Include="ex_commandlineoptions.cs" />
    <Compile Include="ex_conduitdrawshadedmesh.cs" />
    <Compile Include="ex_conduitarrowheads.cs" />
    <Compile Include="ex_copygroups.cs" />
    <Compile Include="ex_createblock.cs" />
    <Compile Include="ex_createmeshfrombrep.cs" />
    <Compile Include="ex_createsurfaceexample.cs" />
    <Compile Include="ex_createspiral.cs" />
    <Compile Include="ex_crvdeviation.cs" />
    <Compile Include="ex_curveboundingbox.cs" />
    <Compile Include="ex_curvebrepbox.cs" />
    <Compile Include="ex_curveclosestpoint.cs" />
    <Compile Include="ex_curvereverse.cs" />
    <Compile Include="ex_curvesurfaceintersect.cs" />
    <Compile Include="ex_customgeometryfilter.cs" />
    <Compile Include="ex_custompython.cs" />
    <Compile Include="ex_customundo.cs" />
    <Compile Include="ex_deleteblock.cs" />
    <Compile Include="ex_addradialdimension.cs" />
    <Compile Include="ex_dimstyle.cs" />
    <Compile Include="ex_displayconduit.cs" />
    <Compile Include="ex_displayprecision.cs" />
    <Compile Include="ex_dividebylength.cs" />
    <Compile Include="ex_dividebysegments.cs" />
    <Compile Include="ex_dividecurvestraight.cs" />
    <Compile Include="ex_dotneteventwatcher.cs" />
    <Compile Include="ex_dotnetmovepointobjects.cs" />
    <Compile Include="ex_dotnetmovepointobjectsnonuniform.cs" />
    <Compile Include="ex_drawoverlay.cs" />
    <Compile Include="ex_drawstring.cs" />
    <Compile Include="ex_dupborder.cs" />
    <Compile Include="ex_duplicateobject.cs" />
    <Compile Include="ex_dupmeshboundary.cs" />
    <Compile Include="ex_edgesrf.cs" />
    <Compile Include="ex_edittext.cs" />
    <Compile Include="ex_elevation.cs" />
    <Compile Include="ex_evnormal.cs" />
    <Compile Include="ex_explodehatch.cs" />
    <Compile Include="ex_extendcurve.cs" />
    <Compile Include="ex_extendsurface.cs" />
    <Compile Include="ex_extractisocurve.cs" />
    <Compile Include="ex_extractthumbnail.cs" />
    <Compile Include="ex_extractrendermesh.cs" />
    <Compile Include="ex_extrudebrepface.cs" />
    <Compile Include="ex_findobjectsbyname.cs" />
    <Compile Include="ex_constrainedcopy.cs" />
    <Compile Include="ex_getangle.cs" />
    <Compile Include="ex_getmultiplewithoptions.cs" />
    <Compile Include="ex_getpointdynamicdraw.cs" />
    <Compile Include="ex_gettext.cs" />
    <Compile Include="ex_gumball.cs" />
    <Compile Include="ex_hatchcurve.cs" />
    <Compile Include="ex_historyCommand.cs" />
    <Compile Include="ex_import3dm.cs" />
    <Compile Include="ex_insertknot.cs" />
    <Compile Include="ex_instancearchivefilestatus.cs" />
    <Compile Include="ex_instancedefinitionobjects.cs" />
    <Compile Include="ex_intersectcurves.cs" />
    <Compile Include="ex_intersectlinecircle.cs" />
    <Compile Include="ex_intersectlines.cs" />
    <Compile Include="ex_isbrepbox.cs" />
    <Compile Include="ex_isocurvedensity.cs" />
    <Compile Include="ex_issurfaceinplane.cs" />
    <Compile Include="ex_leader.cs" />
    <Compile Include="ex_locklayer.cs" />
    <Compile Include="ex_loft.cs" />
    <Compile Include="ex_makerhinocontours.cs" />
    <Compile Include="ex_meshdrawing.cs" />
    <Compile Include="ex_meshvolume.cs" />
    <Compile Include="ex_modifylightcolor.cs" />
    <Compile Include="ex_modifyobjectcolor.cs" />
    <Compile Include="ex_movecplane.cs" />
    <Compile Include="ex_movegripobjects.cs" />
    <Compile Include="ex_moveobjectstocurrentlayer.cs" />
    <Compile Include="ex_nestedblock.cs" />
    <Compile Include="ex_objectcolor.cs" />
    <Compile Include="ex_objectdecoration.cs" />
    <Compile Include="ex_objectdisplaymode.cs" />
    <Compile Include="ex_objectiterator.cs" />
    <Compile Include="ex_objectlayer.cs" />
    <Compile Include="ex_objectname.cs" />
    <Compile Include="ex_orientonsrf.cs" />
<<<<<<< HEAD
    <Compile Include="ex_registerplugins_fromcode.cs" />
=======
    <Compile Include="ex_ortho.cs" />
    <Compile Include="ex_pickobjects.cs" />
    <Compile Include="ex_pickpoint.cs" />
    <Compile Include="ex_planesurface.cs" />
    <Compile Include="ex_pointatcursor.cs" />
    <Compile Include="ex_principalcurvature.cs">
      <SubType>Code</SubType>
    </Compile>
    <Compile Include="ex_printinstancedefinitions.cs" />
    <Compile Include="ex_printinstancedefinitiontree.cs" />
    <Compile Include="ex_projectpointstobreps.cs" />
    <Compile Include="ex_renameblock.cs" />
    <Compile Include="ex_renamelayer.cs" />
    <Compile Include="ex_reparameterizecrv.cs" />
    <Compile Include="ex_replacecolordialog.cs" />
    <Compile Include="ex_replacehatchpattern.cs" />
    <Compile Include="ex_rhinogettransform.cs" />
    <Compile Include="ex_screencaptureview.cs" />
    <Compile Include="ex_selectgroupobject.cs" />
>>>>>>> 3e5ed0e4
    <Compile Include="ex_sellayer.cs" />
    <Compile Include="ex_setactiveview.cs" />
    <Compile Include="ex_showsurfacedirection.cs" />
    <Compile Include="ex_splitbrepwithplane.cs" />
    <Compile Include="ex_spritedrawing.cs" />
    <Compile Include="ex_srfpt.cs" />
    <Compile Include="ex_sweep1.cs" />
    <Compile Include="ex_sweep2.cs" />
    <Compile Include="ex_textjustify.cs" />
    <Compile Include="ex_tightboundingbox.cs" />
    <Compile Include="ex_transformbrep.cs" />
    <Compile Include="ex_tweakcolors.cs" />
    <Compile Include="ex_tweencurve.cs" />
    <Compile Include="ex_unrollsurface.cs" />
    <Compile Include="ex_unrollsurface2.cs" />
    <Compile Include="ex_userdataCommand.cs" />
    <Compile Include="ex_viewportresolution.cs" />
    <Compile Include="ex_zoomtoobject.cs" />
    <Compile Include="OptionsControl.cs">
      <SubType>UserControl</SubType>
    </Compile>
    <Compile Include="OptionsControl.Designer.cs">
      <DependentUpon>OptionsControl.cs</DependentUpon>
    </Compile>
    <Compile Include="Properties\AssemblyInfo.cs" />
    <Compile Include="ex_selbyusertext.cs" />
    <Compile Include="Properties\Resources.Designer.cs">
      <AutoGen>True</AutoGen>
      <DesignTime>True</DesignTime>
      <DependentUpon>Resources.resx</DependentUpon>
    </Compile>
    <Compile Include="WpfOptionsPage.xaml.cs">
      <DependentUpon>WpfOptionsPage.xaml</DependentUpon>
    </Compile>
  </ItemGroup>
  <ItemGroup>
    <BootstrapperPackage Include="Microsoft.Net.Client.3.5">
      <Visible>False</Visible>
      <ProductName>.NET Framework 3.5 SP1 Client Profile</ProductName>
      <Install>false</Install>
    </BootstrapperPackage>
    <BootstrapperPackage Include="Microsoft.Net.Framework.2.0">
      <Visible>False</Visible>
      <ProductName>.NET Framework 2.0 %28x86%29</ProductName>
      <Install>true</Install>
    </BootstrapperPackage>
    <BootstrapperPackage Include="Microsoft.Net.Framework.3.0">
      <Visible>False</Visible>
      <ProductName>.NET Framework 3.0 %28x86%29</ProductName>
      <Install>false</Install>
    </BootstrapperPackage>
    <BootstrapperPackage Include="Microsoft.Net.Framework.3.5">
      <Visible>False</Visible>
      <ProductName>.NET Framework 3.5</ProductName>
      <Install>false</Install>
    </BootstrapperPackage>
    <BootstrapperPackage Include="Microsoft.Net.Framework.3.5.SP1">
      <Visible>False</Visible>
      <ProductName>.NET Framework 3.5 SP1</ProductName>
      <Install>false</Install>
    </BootstrapperPackage>
  </ItemGroup>
  <ItemGroup>
    <EmbeddedResource Include="OptionsControl.resx">
      <SubType>Designer</SubType>
      <DependentUpon>OptionsControl.cs</DependentUpon>
    </EmbeddedResource>
    <EmbeddedResource Include="Properties\Resources.resx">
      <Generator>ResXFileCodeGenerator</Generator>
      <LastGenOutput>Resources.Designer.cs</LastGenOutput>
    </EmbeddedResource>
  </ItemGroup>
  <ItemGroup>
    <Page Include="WpfOptionsPage.xaml">
      <SubType>Designer</SubType>
      <Generator>MSBuild:Compile</Generator>
    </Page>
  </ItemGroup>
  <ItemGroup>
    <None Include="Resources\mapping_match.ico" />
  </ItemGroup>
  <Import Project="$(MSBuildBinPath)\Microsoft.CSharp.targets" />
  <!-- To modify your build process, add your task inside one of the targets below and uncomment it. 
       Other similar extension points exist, see Microsoft.Common.targets.
  <Target Name="BeforeBuild">
  </Target>
  <Target Name="AfterBuild">
  </Target>
  -->
  <PropertyGroup>
    <PostBuildEvent>Copy "$(TargetPath)" "$(TargetDir)\$(ProjectName).rhp"

Erase "$(TargetPath)"</PostBuildEvent>
  </PropertyGroup>
</Project><|MERGE_RESOLUTION|>--- conflicted
+++ resolved
@@ -189,9 +189,7 @@
     <Compile Include="ex_objectlayer.cs" />
     <Compile Include="ex_objectname.cs" />
     <Compile Include="ex_orientonsrf.cs" />
-<<<<<<< HEAD
     <Compile Include="ex_registerplugins_fromcode.cs" />
-=======
     <Compile Include="ex_ortho.cs" />
     <Compile Include="ex_pickobjects.cs" />
     <Compile Include="ex_pickpoint.cs" />
@@ -211,7 +209,6 @@
     <Compile Include="ex_rhinogettransform.cs" />
     <Compile Include="ex_screencaptureview.cs" />
     <Compile Include="ex_selectgroupobject.cs" />
->>>>>>> 3e5ed0e4
     <Compile Include="ex_sellayer.cs" />
     <Compile Include="ex_setactiveview.cs" />
     <Compile Include="ex_showsurfacedirection.cs" />
