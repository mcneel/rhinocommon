﻿<?xml version="1.0" encoding="utf-8"?>
<Project DefaultTargets="Build" xmlns="http://schemas.microsoft.com/developer/msbuild/2003" ToolsVersion="4.0">
  <PropertyGroup>
    <Configuration Condition=" '$(Configuration)' == '' ">Debug</Configuration>
    <Platform Condition=" '$(Platform)' == '' ">AnyCPU</Platform>
    <ProductVersion>8.0.50727</ProductVersion>
    <SchemaVersion>2.0</SchemaVersion>
    <ProjectGuid>{FCC9B40E-4D9E-4F0E-A437-F57DF9BF6EA5}</ProjectGuid>
    <OutputType>Library</OutputType>
    <AppDesignerFolder>Properties</AppDesignerFolder>
    <RootNamespace>examples_cs</RootNamespace>
    <AssemblyName>examples_cs</AssemblyName>
    <FileUpgradeFlags>
    </FileUpgradeFlags>
    <OldToolsVersion>3.5</OldToolsVersion>
    <UpgradeBackupLocation>
    </UpgradeBackupLocation>
    <IsWebBootstrapper>false</IsWebBootstrapper>
    <TargetFrameworkVersion>v4.0</TargetFrameworkVersion>
    <TargetFrameworkProfile>
    </TargetFrameworkProfile>
    <PublishUrl>publish\</PublishUrl>
    <Install>true</Install>
    <InstallFrom>Disk</InstallFrom>
    <UpdateEnabled>false</UpdateEnabled>
    <UpdateMode>Foreground</UpdateMode>
    <UpdateInterval>7</UpdateInterval>
    <UpdateIntervalUnits>Days</UpdateIntervalUnits>
    <UpdatePeriodically>false</UpdatePeriodically>
    <UpdateRequired>false</UpdateRequired>
    <MapFileExtensions>true</MapFileExtensions>
    <ApplicationRevision>0</ApplicationRevision>
    <ApplicationVersion>1.0.0.%2a</ApplicationVersion>
    <UseApplicationTrust>false</UseApplicationTrust>
    <BootstrapperEnabled>true</BootstrapperEnabled>
  </PropertyGroup>
  <PropertyGroup Condition=" '$(Configuration)|$(Platform)' == 'Debug|AnyCPU' ">
    <DebugSymbols>true</DebugSymbols>
    <DebugType>full</DebugType>
    <Optimize>false</Optimize>
    <OutputPath>bin\Debug\</OutputPath>
    <DefineConstants>DEBUG;TRACE</DefineConstants>
    <ErrorReport>prompt</ErrorReport>
    <WarningLevel>4</WarningLevel>
  </PropertyGroup>
  <PropertyGroup Condition=" '$(Configuration)|$(Platform)' == 'Release|AnyCPU' ">
    <DebugType>pdbonly</DebugType>
    <Optimize>true</Optimize>
    <OutputPath>bin\Release\</OutputPath>
    <DefineConstants>TRACE</DefineConstants>
    <ErrorReport>prompt</ErrorReport>
    <WarningLevel>4</WarningLevel>
  </PropertyGroup>
  <ItemGroup>
    <Reference Include="PresentationCore" />
    <Reference Include="PresentationFramework" />
    <Reference Include="RhinoCommon">
      <HintPath>..\..\..\..\..\Program Files\Rhinoceros 5.0 (64-bit)\System\RhinoCommon.dll</HintPath>
      <Private>False</Private>
    </Reference>
    <Reference Include="System" />
    <Reference Include="System.Data" />
    <Reference Include="System.Drawing" />
    <Reference Include="System.Runtime.Serialization" />
    <Reference Include="System.Runtime.Serialization.Formatters.Soap" />
    <Reference Include="System.Windows.Forms" />
    <Reference Include="System.Xaml" />
    <Reference Include="System.Xml" />
    <Reference Include="WindowsBase" />
  </ItemGroup>
  <ItemGroup>
    <Compile Include="CustomMeshCommand.cs" />
    <Compile Include="ex_addlayout.cs" />
    <Compile Include="ex_addmeshbox.cs" />
    <Compile Include="ex_addtwistedcube.cs" />
    <Compile Include="ex_analysismode.cs" />
    <Compile Include="examples_csPlugIn.cs" />
    <Compile Include="examples_csCommand.cs" />
    <Compile Include="ex_activeviewport.cs" />
    <Compile Include="ex_addbackgroundbitmap.cs" />
    <Compile Include="ex_addbrepbox.cs" />
    <Compile Include="ex_addchildlayer.cs" />
    <Compile Include="ex_addcircle.cs" />
    <Compile Include="ex_addclippingplane.cs" />
    <Compile Include="ex_addcone.cs" />
    <Compile Include="ex_addcylinder.cs" />
    <Compile Include="ex_addlayer.cs" />
    <Compile Include="ex_addline.cs" />
    <Compile Include="ex_addlineardimension.cs" />
    <Compile Include="ex_addlineardimension2.cs" />
    <Compile Include="ex_addmaterial.cs" />
    <Compile Include="ex_addmesh.cs" />
    <Compile Include="ex_addnamedview.cs" />
    <Compile Include="ex_addnurbscircle.cs" />
    <Compile Include="ex_addnurbscurve.cs" />
    <Compile Include="ex_addobjectstogroup.cs" />
    <Compile Include="ex_addsphere.cs" />
    <Compile Include="ex_addtext.cs" />
    <Compile Include="ex_addtexture.cs" />
    <Compile Include="ex_addtorus.cs" />
    <Compile Include="ex_addtruncatedcone.cs" />
    <Compile Include="ex_advanceddisplay.cs" />
    <Compile Include="ex_arclengthpoint.cs" />
    <Compile Include="ex_arraybydistance.cs" />
    <Compile Include="ex_blockinsertionpoint.cs" />
    <Compile Include="ex_booleandifference.cs" />
    <Compile Include="ex_boxshell.cs" />
    <Compile Include="ex_circlecenter.cs" />
    <Compile Include="ex_closestpoint.cs" />
    <Compile Include="ex_commandlineoptions.cs" />
    <Compile Include="ex_conduitdrawshadedmesh.cs" />
    <Compile Include="ex_conduitarrowheads.cs" />
    <Compile Include="ex_copygroups.cs" />
    <Compile Include="ex_createblock.cs" />
    <Compile Include="ex_createmeshfrombrep.cs" />
    <Compile Include="ex_createsurfaceexample.cs" />
    <Compile Include="ex_createspiral.cs" />
    <Compile Include="ex_crvdeviation.cs" />
    <Compile Include="ex_curveboundingbox.cs" />
    <Compile Include="ex_curvebrepbox.cs" />
    <Compile Include="ex_curveclosestpoint.cs" />
    <Compile Include="ex_curvereverse.cs" />
    <Compile Include="ex_curvesurfaceintersect.cs" />
    <Compile Include="ex_customgeometryfilter.cs" />
    <Compile Include="ex_custompython.cs" />
    <Compile Include="ex_customundo.cs" />
    <Compile Include="ex_deleteblock.cs" />
    <Compile Include="ex_addradialdimension.cs" />
    <Compile Include="ex_dimstyle.cs" />
    <Compile Include="ex_displayconduit.cs" />
    <Compile Include="ex_displayprecision.cs" />
    <Compile Include="ex_dividebylength.cs" />
    <Compile Include="ex_dividebysegments.cs" />
    <Compile Include="ex_dividecurvestraight.cs" />
    <Compile Include="ex_dotneteventwatcher.cs" />
    <Compile Include="ex_dotnetmovepointobjects.cs" />
    <Compile Include="ex_dotnetmovepointobjectsnonuniform.cs" />
    <Compile Include="ex_drawoverlay.cs" />
    <Compile Include="ex_drawstring.cs" />
    <Compile Include="ex_dupborder.cs" />
    <Compile Include="ex_duplicateobject.cs" />
    <Compile Include="ex_dupmeshboundary.cs" />
    <Compile Include="ex_edgesrf.cs" />
    <Compile Include="ex_edittext.cs" />
    <Compile Include="ex_elevation.cs" />
    <Compile Include="ex_evnormal.cs" />
    <Compile Include="ex_explodehatch.cs" />
    <Compile Include="ex_extendcurve.cs" />
    <Compile Include="ex_extendsurface.cs" />
    <Compile Include="ex_extractisocurve.cs" />
    <Compile Include="ex_extractthumbnail.cs" />
    <Compile Include="ex_extractrendermesh.cs" />
    <Compile Include="ex_extrudebrepface.cs" />
    <Compile Include="ex_findobjectsbyname.cs" />
    <Compile Include="ex_constrainedcopy.cs" />
    <Compile Include="ex_getangle.cs" />
    <Compile Include="ex_getmultiplewithoptions.cs" />
    <Compile Include="ex_getpointdynamicdraw.cs" />
    <Compile Include="ex_gettext.cs" />
    <Compile Include="ex_gumball.cs" />
    <Compile Include="ex_hatchcurve.cs" />
    <Compile Include="ex_historyCommand.cs" />
    <Compile Include="ex_import3dm.cs" />
    <Compile Include="ex_insertknot.cs" />
    <Compile Include="ex_instancearchivefilestatus.cs" />
    <Compile Include="ex_instancedefinitionobjects.cs" />
    <Compile Include="ex_intersectcurves.cs" />
    <Compile Include="ex_intersectlinecircle.cs" />
    <Compile Include="ex_intersectlines.cs" />
    <Compile Include="ex_isbrepbox.cs" />
    <Compile Include="ex_isocurvedensity.cs" />
    <Compile Include="ex_issurfaceinplane.cs" />
    <Compile Include="ex_leader.cs" />
    <Compile Include="ex_locklayer.cs" />
    <Compile Include="ex_loft.cs" />
    <Compile Include="ex_makerhinocontours.cs" />
    <Compile Include="ex_meshdrawing.cs" />
    <Compile Include="ex_meshvolume.cs" />
    <Compile Include="ex_modifylightcolor.cs" />
    <Compile Include="ex_modifyobjectcolor.cs" />
    <Compile Include="ex_movecplane.cs" />
    <Compile Include="ex_movegripobjects.cs" />
    <Compile Include="ex_moveobjectstocurrentlayer.cs" />
    <Compile Include="ex_nestedblock.cs" />
    <Compile Include="ex_objectcolor.cs" />
    <Compile Include="ex_objectdecoration.cs" />
    <Compile Include="ex_objectdisplaymode.cs" />
    <Compile Include="ex_objectiterator.cs" />
    <Compile Include="ex_objectlayer.cs" />
    <Compile Include="ex_objectname.cs" />
    <Compile Include="ex_orientonsrf.cs" />
    <Compile Include="ex_registerplugins_fromcode.cs" />
<<<<<<< HEAD
=======
    <Compile Include="ex_ortho.cs" />
>>>>>>> ee43c97c
    <Compile Include="ex_pickobjects.cs" />
    <Compile Include="ex_pickpoint.cs" />
    <Compile Include="ex_planesurface.cs" />
    <Compile Include="ex_pointatcursor.cs" />
    <Compile Include="ex_principalcurvature.cs">
      <SubType>Code</SubType>
    </Compile>
    <Compile Include="ex_printinstancedefinitions.cs" />
    <Compile Include="ex_printinstancedefinitiontree.cs" />
    <Compile Include="ex_projectpointstobreps.cs" />
    <Compile Include="ex_renameblock.cs" />
    <Compile Include="ex_renamelayer.cs" />
    <Compile Include="ex_reparameterizecrv.cs" />
    <Compile Include="ex_replacecolordialog.cs" />
    <Compile Include="ex_replacehatchpattern.cs" />
    <Compile Include="ex_rhinogettransform.cs" />
    <Compile Include="ex_screencaptureview.cs" />
    <Compile Include="ex_selectgroupobject.cs" />
    <Compile Include="ex_sellayer.cs" />
    <Compile Include="ex_setactiveview.cs" />
    <Compile Include="ex_showsurfacedirection.cs" />
    <Compile Include="ex_splitbrepwithplane.cs" />
    <Compile Include="ex_spritedrawing.cs" />
    <Compile Include="ex_srfpt.cs" />
    <Compile Include="ex_sweep1.cs" />
    <Compile Include="ex_sweep2.cs" />
    <Compile Include="ex_textjustify.cs" />
    <Compile Include="ex_tightboundingbox.cs" />
    <Compile Include="ex_transformbrep.cs" />
    <Compile Include="ex_tweakcolors.cs" />
    <Compile Include="ex_tweencurve.cs" />
    <Compile Include="ex_unrollsurface.cs" />
    <Compile Include="ex_unrollsurface2.cs" />
    <Compile Include="ex_userdataCommand.cs" />
    <Compile Include="ex_viewportresolution.cs" />
    <Compile Include="ex_zoomtoobject.cs" />
    <Compile Include="OptionsControl.cs">
      <SubType>UserControl</SubType>
    </Compile>
    <Compile Include="OptionsControl.Designer.cs">
      <DependentUpon>OptionsControl.cs</DependentUpon>
    </Compile>
    <Compile Include="Properties\AssemblyInfo.cs" />
    <Compile Include="ex_selbyusertext.cs" />
    <Compile Include="Properties\Resources.Designer.cs">
      <AutoGen>True</AutoGen>
      <DesignTime>True</DesignTime>
      <DependentUpon>Resources.resx</DependentUpon>
    </Compile>
    <Compile Include="WpfOptionsPage.xaml.cs">
      <DependentUpon>WpfOptionsPage.xaml</DependentUpon>
    </Compile>
  </ItemGroup>
  <ItemGroup>
    <BootstrapperPackage Include="Microsoft.Net.Client.3.5">
      <Visible>False</Visible>
      <ProductName>.NET Framework 3.5 SP1 Client Profile</ProductName>
      <Install>false</Install>
    </BootstrapperPackage>
    <BootstrapperPackage Include="Microsoft.Net.Framework.2.0">
      <Visible>False</Visible>
      <ProductName>.NET Framework 2.0 %28x86%29</ProductName>
      <Install>true</Install>
    </BootstrapperPackage>
    <BootstrapperPackage Include="Microsoft.Net.Framework.3.0">
      <Visible>False</Visible>
      <ProductName>.NET Framework 3.0 %28x86%29</ProductName>
      <Install>false</Install>
    </BootstrapperPackage>
    <BootstrapperPackage Include="Microsoft.Net.Framework.3.5">
      <Visible>False</Visible>
      <ProductName>.NET Framework 3.5</ProductName>
      <Install>false</Install>
    </BootstrapperPackage>
    <BootstrapperPackage Include="Microsoft.Net.Framework.3.5.SP1">
      <Visible>False</Visible>
      <ProductName>.NET Framework 3.5 SP1</ProductName>
      <Install>false</Install>
    </BootstrapperPackage>
  </ItemGroup>
  <ItemGroup>
    <EmbeddedResource Include="OptionsControl.resx">
      <SubType>Designer</SubType>
      <DependentUpon>OptionsControl.cs</DependentUpon>
    </EmbeddedResource>
    <EmbeddedResource Include="Properties\Resources.resx">
      <Generator>ResXFileCodeGenerator</Generator>
      <LastGenOutput>Resources.Designer.cs</LastGenOutput>
    </EmbeddedResource>
  </ItemGroup>
  <ItemGroup>
    <Page Include="WpfOptionsPage.xaml">
      <SubType>Designer</SubType>
      <Generator>MSBuild:Compile</Generator>
    </Page>
  </ItemGroup>
  <ItemGroup>
    <None Include="Resources\mapping_match.ico" />
  </ItemGroup>
  <Import Project="$(MSBuildBinPath)\Microsoft.CSharp.targets" />
  <!-- To modify your build process, add your task inside one of the targets below and uncomment it. 
       Other similar extension points exist, see Microsoft.Common.targets.
  <Target Name="BeforeBuild">
  </Target>
  <Target Name="AfterBuild">
  </Target>
  -->
  <PropertyGroup>
    <PostBuildEvent>Copy "$(TargetPath)" "$(TargetDir)\$(ProjectName).rhp"

Erase "$(TargetPath)"</PostBuildEvent>
  </PropertyGroup>
</Project><|MERGE_RESOLUTION|>--- conflicted
+++ resolved
@@ -190,10 +190,7 @@
     <Compile Include="ex_objectname.cs" />
     <Compile Include="ex_orientonsrf.cs" />
     <Compile Include="ex_registerplugins_fromcode.cs" />
-<<<<<<< HEAD
-=======
     <Compile Include="ex_ortho.cs" />
->>>>>>> ee43c97c
     <Compile Include="ex_pickobjects.cs" />
     <Compile Include="ex_pickpoint.cs" />
     <Compile Include="ex_planesurface.cs" />
