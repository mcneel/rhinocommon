--- conflicted
+++ resolved
@@ -111,12 +111,9 @@
     <Compile Include="ex_conduitdrawshadedmesh.cs" />
     <Compile Include="ex_conduitarrowheads.cs" />
     <Compile Include="ex_createblock.cs" />
-<<<<<<< HEAD
     <Compile Include="ex_createmeshfrombrep.cs" />
     <Compile Include="ex_createsurfaceexample.cs" />
-=======
     <Compile Include="ex_createspiral.cs" />
->>>>>>> 98836e69
     <Compile Include="ex_crvdeviation.cs" />
     <Compile Include="ex_curveboundingbox.cs" />
     <Compile Include="ex_curvebrepbox.cs" />
